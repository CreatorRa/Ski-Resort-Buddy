# menu.jl
# A simple Julia menu where users can navigate up and down for ski project
<<<<<<< HEAD
=======
# Define the menu options
# This array stores the text that will appear in the menu.
# Each string is one selectable option

# Function: display_menu
# Purpose: Show the menu to the user and highlight the current selection.
# Parameters:
#   - options: the list of menu options
#   - current_index: the currently selected option
# Process:
#   - Loops through each option
#   - If it's the selected option, mark it with ->
#   - Otherwise, print it with spaces in front

# Function: run_menu
# Purpose: Control the menu navigation loop
# Process:
#   - Starts with the first option selected
#   - Continuously displays the menu
#   - Reads user input:
#       * "w" = move up
#       * "s" = move down
#       * Enter = select
#       * "q" = quit
#   - Updates the highlighted option or performs an action

# Run the menu program
# This calls the run_menu() function to actually start the menu system.
>>>>>>> 1a25de27

function show_menu(options::Vector{String}, current_index::Int)
    println("\n--- Main Menu ---")
    for (i, opt) in enumerate(options)
        if i == current_index
            println("> $opt")         # highlight current option
        else
            println("  $opt")
        end
    end
    println("\nUse W (up), S (down), Enter (select), Q (quit).")
end

function run_menu()
    options = ["Start Menu", "Settings", "Help", "Exit"]
    current_index = 1

    while true
        show_menu(options, current_index)

        print("> ")
        user_input = readline()

        if lowercase(user_input) == "w"          # move up
            current_index = max(1, current_index - 1)
        elseif lowercase(user_input) == "s"      # move down
            current_index = min(length(options), current_index + 1)
        elseif user_input == ""                  # Enter selects
            println("\nYou selected: ", options[current_index], "\n")
            if options[current_index] == "Exit"
                println("Exiting the menu. Goodbye!")
                break
            end
        elseif lowercase(user_input) == "q"
            println("Exiting menu...")
            break
        else
            println("Invalid input. Use W, S, Enter, or Q.")
        end
    end
end

# Run the menu
run_menu()<|MERGE_RESOLUTION|>--- conflicted
+++ resolved
@@ -1,7 +1,7 @@
 # menu.jl
 # A simple Julia menu where users can navigate up and down for ski project
-<<<<<<< HEAD
-=======
+#<<<<<<< safe-commit
+#=======
 # Define the menu options
 # This array stores the text that will appear in the menu.
 # Each string is one selectable option
@@ -30,7 +30,7 @@
 
 # Run the menu program
 # This calls the run_menu() function to actually start the menu system.
->>>>>>> 1a25de27
+# >>>>>>> main
 
 function show_menu(options::Vector{String}, current_index::Int)
     println("\n--- Main Menu ---")
